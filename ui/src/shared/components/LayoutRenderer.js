--- conflicted
+++ resolved
@@ -113,20 +113,14 @@
 
       return (
         <div key={cell.i}>
-<<<<<<< HEAD
-          <h2 className="hosts-graph-heading">{cell.name}</h2>
-          <div className="hosts-graph graph-container">
+          <h2 className="dash-graph--heading">{cell.name || `Graph`}</h2>
+          <div className="dash-graph--container">
             <RefreshingLineGraph
               queries={qs}
               autoRefresh={autoRefreshMs}
               showSingleStat={cell.type === "line-plus-single-stat"}
               displayOptions={displayOptions}
             />
-=======
-          <h2 className="dash-graph--heading">{cell.name || `Graph`}</h2>
-          <div className="dash-graph--container">
-            <RefreshingLineGraph queries={qs} autoRefresh={autoRefreshMs} showSingleStat={cell.type === "line-plus-single-stat"} />
->>>>>>> 2fa8f91a
           </div>
         </div>
       );
