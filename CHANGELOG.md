--- conflicted
+++ resolved
@@ -19,11 +19,8 @@
 - [#7036](https://github.com/influxdata/influxdb/issues/7036): Switch logging to use structured logging everywhere.
 - [#3188](https://github.com/influxdata/influxdb/issues/3188): [CLI feature request] USE retention policy for queries.
 - [#7709](https://github.com/influxdata/influxdb/pull/7709): Add clear command to cli.
-<<<<<<< HEAD
+- [#7688](https://github.com/influxdata/influxdb/pull/7688): Adding ability to use parameters in queries in the v2 client using the `Parameters` map in the `Query` struct.
 - [#7323](https://github.com/influxdata/influxdb/pull/7323): Allow add items to array config via ENV
-=======
-- [#7688](https://github.com/influxdata/influxdb/pull/7688): Adding ability to use parameters in queries in the v2 client using the `Parameters` map in the `Query` struct.
->>>>>>> c783c3d0
 
 ### Bugfixes
 
